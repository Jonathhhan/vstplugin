--- conflicted
+++ resolved
@@ -1,4 +1,4 @@
-#N canvas 535 128 557 618 10;
+#N canvas 540 112 557 618 10;
 #N canvas 703 204 450 485 output 0;
 #X obj 109 258 nbx 5 14 -100 0 0 0 \$0-vol \$0-vol Volume 0 -8 0 10
 -262144 -1 -1 -100 256;
@@ -479,29 +479,14 @@
 #X restore 274 475 pd preset;
 #X f 17;
 #X msg 216 282 print;
-<<<<<<< HEAD
 #N canvas 196 168 690 521 search 0;
-#X obj 25 465 s \$0-msg;
-#X msg 33 226 search;
-#X text 95 222 if no user search paths are provided \, the standard
-VST search paths are used., f 39;
-#X msg 50 320 info;
-#X text 96 457 the info method will output the following messages:
+#X obj 25 457 s \$0-msg;
+#X msg 52 312 info;
+#X text 96 449 the info method will output the following messages:
 , f 27;
-#X msg 56 388 info \$1;
-#X obj 56 367 openpanel;
-#X obj 56 346 bng 15 250 50 0 empty empty empty 17 7 0 10 -262144 -1
-=======
-#N canvas 495 223 690 521 search 0;
-#X obj 25 470 s \$0-msg;
-#X msg 26 162 search;
-#X msg 58 373 info;
-#X text 138 428 the info method will output the following messages:
-, f 28;
-#X msg 64 442 info \$1;
-#X obj 64 421 openpanel;
-#X obj 64 400 bng 15 250 50 0 empty empty empty 17 7 0 10 -262144 -1
->>>>>>> 64b844b3
+#X msg 56 380 info \$1;
+#X obj 56 359 openpanel;
+#X obj 56 338 bng 15 250 50 0 empty empty empty 17 7 0 10 -262144 -1
 -1;
 #X text 390 224 ~/Library/Audio/Plug-Ins/VST /Library/Audio/Plug-Ins/VST
 , f 33;
@@ -540,67 +525,42 @@
 #X text 18 85 info version <s>: plugin version;
 #X text 18 49 info vendor <s>: plugin vendor;
 #X text 18 67 info category <s>: plugin category;
-<<<<<<< HEAD
-#X restore 270 461 pd info;
-=======
-#X restore 140 458 pd info;
->>>>>>> 64b844b3
+#X restore 270 453 pd info;
 #X text 23 67 [declare -lib vstsearch];
-#X msg 41 273 search <l>;
 #X text 22 26 you can search the standard VST directories on startup
 by loading [vstsearch] \, either by adding it to the startup flags
 or with declare:, f 54;
 #X text 24 134 additionally \, you can use the following methods:;
-<<<<<<< HEAD
-#X text 89 319 get info about currently loaded plugin;
-#X msg 39 286 search_clear;
-#X text 129 287 clear the plugin dictionary;
-=======
-#X text 97 372 get info about currently loaded plugin;
-#X text 131 344 get info about a searched plugin., f 34;
-#X msg 46 316 search_clear;
-#X text 133 315 clear the plugin dictionary;
-#X msg 54 344 info <key>;
->>>>>>> 64b844b3
+#X text 91 311 get info about currently loaded plugin;
+#X msg 46 285 search_clear;
+#X text 128 285 clear the plugin dictionary;
 #X text 24 88 searched plugins are stored in a global dictionary by
 their key \, which can be used as the creation argument to [vstplugin~]
 or in the [open( message., f 54;
-#X text 77 181 for each plugin \, a message [plugin <key>( is sent
-through the rightmost outlet., f 43;
-<<<<<<< HEAD
-#X text 86 346 get info about any plugin (key or file name);
+#X text 86 338 get info about any plugin (key or file name);
 #X text 427 156 is "Program Files (x86)";
-#X msg 60 434 info \$1;
-#X symbolatom 60 412 16 0 0 0 - - -;
-=======
-#X text 91 398 get info about any plugin (key or file name);
-#X text 427 156 is "Program Files (x86)";
-#X msg 34 243 search -a;
-#X text 77 163 search the standard VST directories;
-#X text 76 208 after the search hasfinished \, the message [search_done(
-is sent, f 42;
-#X text 105 244 search asynchronously;
-#X text 116 269 alternatively \, you can provide a list of user search
+#X msg 60 426 info \$1;
+#X symbolatom 60 404 16 0 0 0 - - -;
+#X msg 25 160 search;
+#X text 81 159 search the standard VST directories;
+#X text 111 183 alternatively \, you can provide a list of user search
 paths. relative paths are resolved to the current patch directory.
-, f 42;
->>>>>>> 64b844b3
+, f 41;
+#X msg 31 188 search <l>;
+#X msg 38 229 search -a;
+#X text 112 229 search asynchronously, f 22;
+#X text 112 248 after the search has finished \, the message [search_done(
+is sent., f 35;
 #X connect 1 0 0 0;
-#X connect 2 0 0 0;
-#X connect 4 0 0 0;
+#X connect 3 0 0 0;
+#X connect 4 0 3 0;
 #X connect 5 0 4 0;
-#X connect 6 0 5 0;
-<<<<<<< HEAD
-#X connect 7 0 6 0;
-#X connect 25 0 0 0;
+#X connect 24 0 0 0;
 #X connect 29 0 0 0;
+#X connect 30 0 29 0;
+#X connect 31 0 0 0;
+#X connect 34 0 0 0;
 #X connect 35 0 0 0;
-#X connect 36 0 35 0;
-=======
-#X connect 22 0 0 0;
-#X connect 27 0 0 0;
-#X connect 29 0 0 0;
-#X connect 34 0 0 0;
->>>>>>> 64b844b3
 #X restore 394 475 pd search;
 #X f 14;
 #X text 392 453 search + info;
