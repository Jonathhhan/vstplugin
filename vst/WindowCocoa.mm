#import "WindowCocoa.h"
#include "Utility.h"

#if __has_feature(objc_arc)
#error This file must be compiled without ARC!
#endif

#include <iostream>


@implementation CocoaEditorWindow {}

@synthesize owner = _owner;

- (BOOL)windowShouldClose:(id)sender {
    LOG_DEBUG("window should close");
    vst::IWindow *owner = [self owner];
    static_cast<vst::Cocoa::Window *>(owner)->onClose();
    return YES;
}

- (void)windowDidMiniaturize:(NSNotification *)notification {
    LOG_DEBUG("window miniaturized");
}
- (void)windowDidDeminiaturize:(NSNotification *)notification {
    LOG_DEBUG("window deminiaturized");
}
- (void)windowDidMove:(NSNotification *)notification {
    LOG_DEBUG("window did move");
}
- (void)updateEditor {
    vst::IWindow *owner = [self owner];
    static_cast<vst::Cocoa::Window *>(owner)->updateEditor();
}

@end

namespace vst {
namespace Cocoa {

namespace UIThread {

#if HAVE_UI_THREAD
bool checkThread(){
    return [NSThread isMainThread];
}
#else
void poll(){
    NSAutoreleasePool *pool =[[NSAutoreleasePool alloc] init];
    while (true) {
        NSEvent *event = [NSApp
            nextEventMatchingMask:NSAnyEventMask
            untilDate:[[NSDate alloc] init]
            inMode:NSDefaultRunLoopMode
            dequeue:YES];
        if (event){
            [NSApp sendEvent:event];
            [NSApp updateWindows];
            // LOG_DEBUG("got event: " << [event type]);
        } else {
            break;
        }
    }
    [pool release];
}
#endif

IPlugin::ptr create(const PluginInfo& info){
    return EventLoop::instance().create(info);
}

void destroy(IPlugin::ptr plugin){
    EventLoop::instance().destroy(std::move(plugin));
}

<<<<<<< HEAD
#if HAVE_UI_THREAD
bool checkThread(){
    return [NSThread isMainThread];
}
#endif

=======
>>>>>>> c7aca626
EventLoop& EventLoop::instance(){
    static EventLoop thread;
    return thread;
}

EventLoop::EventLoop(){
    // transform process into foreground application
    ProcessSerialNumber psn = {0, kCurrentProcess};
    TransformProcessType(&psn, kProcessTransformToForegroundApplication);
#if HAVE_UI_THREAD
    // we must access NSApp only once in the beginning
    haveNSApp_ = (NSApp != nullptr);
    LOG_DEBUG("init cocoa event loop");
#else
    // create NSApplication in this thread (= main thread) 
    // check if someone already created NSApp (just out of curiousity)
    if (NSApp != nullptr){
        LOG_WARNING("NSApp already initialized!");
        return;
    }
        // NSApp will automatically point to the NSApplication singleton
    [NSApplication sharedApplication];
    LOG_DEBUG("init cocoa event loop (polling)");
#endif
}

EventLoop::~EventLoop(){}

IPlugin::ptr EventLoop::create(const PluginInfo& info){
    auto doCreate = [&](){
        auto plugin = info.create();
        if (info.hasEditor()){
            plugin->setWindow(std::make_unique<Window>(*plugin));
        }
        return plugin;
    };
#if HAVE_UI_THREAD
    if (haveNSApp_){
        auto queue = dispatch_get_main_queue();
        __block IPlugin* plugin;
        __block Error err;
        LOG_DEBUG("dispatching...");
        dispatch_sync(queue, ^{
            try {
                plugin = doCreate().release();
            } catch (const Error& e){
                err = e;
            }
        });
        LOG_DEBUG("done!");
        if (plugin){
            return IPlugin::ptr(plugin);
        } else {
            throw err;
        }
    } else {
        LOG_ERROR("EventLoop::destroy: can't dispatch to main thread - no NSApp!");
    }
    // fallback:
#endif
    return doCreate();
}

void EventLoop::destroy(IPlugin::ptr plugin){
#if HAVE_UI_THREAD
    if (haveNSApp_){
        auto queue = dispatch_get_main_queue();
        __block IPlugin* p = plugin.release();
        LOG_DEBUG("dispatching...");
        dispatch_sync(queue, ^{ delete p; });
        LOG_DEBUG("done!");
        return;
    } else {
        LOG_ERROR("EventLoop::destroy: can't dispatch to main thread - no NSApp!");
    }
#endif
    // plugin destroyed
}

} // UIThread

Window::Window(IPlugin& plugin)
    : plugin_(&plugin) {
    origin_ = NSMakePoint(100, 100); // default position
}

// the destructor must be called on the main thread!
Window::~Window(){
    if (window_){
        plugin_->closeEditor();
        [timer_ invalidate];
        [window_ close];
    }
    LOG_DEBUG("destroyed Window");
}

// to be called on the main thread
void Window::doOpen(){
    if (window_){
        [window_ makeKeyAndOrderFront:nil];
        return;
    }
    
    LOG_DEBUG("try create Window");
    
    NSRect frame = NSMakeRect(0, 0, 200, 200);
    CocoaEditorWindow *window = [[CocoaEditorWindow alloc] initWithContentRect:frame
                styleMask:(NSTitledWindowMask | NSClosableWindowMask 
                | NSMiniaturizableWindowMask) 
                backing:NSBackingStoreBuffered
                defer:NO];
    if (window){
        [window setOwner:this];
        window_ = window;
        
        setTitle(plugin_->info().name);
        int left = 100, top = 100, right = 400, bottom = 400;
        plugin_->getEditorRect(left, top, right, bottom);
        setGeometry(left, top, right, bottom);
        
        [window_ setFrameOrigin:origin_];
        
        plugin_->openEditor(getHandle());

        timer_ = [NSTimer scheduledTimerWithTimeInterval:5
                    target:window
                    selector:@selector(updateEditor)
                    userInfo:nil
                    repeats:YES];

        [window_ makeKeyAndOrderFront:nil];
        LOG_DEBUG("created Window");
    }
}

// to be called on the main thread
void Window::onClose(){
    [timer_ invalidate];
    plugin_->closeEditor();
    origin_ = [window_ frame].origin;
    window_ = nullptr;
}

void Window::updateEditor(){
    plugin_->updateEditor();
}

void * Window::getHandle(){
    return window_ ? [window_ contentView] : nullptr;
}

void Window::setTitle(const std::string& title){
    if (window_){
        NSString *name = @(title.c_str());
        [window_ setTitle:name];
    }
}

void Window::setGeometry(int left, int top, int right, int bottom){
    if (window_){
        // in CoreGraphics y coordinates are "flipped" (0 = bottom)
        NSRect content = NSMakeRect(left, bottom, right-left, bottom-top);
        NSRect frame = [window_  frameRectForContentRect:content];
        [window_ setFrame:frame display:YES];
    }
}

void Window::open(){
    LOG_DEBUG("show window");
#if HAVE_UI_THREAD
    dispatch_async(dispatch_get_main_queue(), ^{
        doOpen();
    });
#else
    doOpen();
#endif
}

void Window::close(){
    LOG_DEBUG("hide window");
#if HAVE_UI_THREAD
    dispatch_async(dispatch_get_main_queue(), ^{
        [window_ performClose:nil];
    });
#else
    [window_ performClose:nil];
#endif
}

void Window::setPos(int x, int y){
    // TODO
}

void Window::setSize(int w, int h){
    // TODO
}

} // Cocoa
} // vst<|MERGE_RESOLUTION|>--- conflicted
+++ resolved
@@ -73,15 +73,6 @@
     EventLoop::instance().destroy(std::move(plugin));
 }
 
-<<<<<<< HEAD
-#if HAVE_UI_THREAD
-bool checkThread(){
-    return [NSThread isMainThread];
-}
-#endif
-
-=======
->>>>>>> c7aca626
 EventLoop& EventLoop::instance(){
     static EventLoop thread;
     return thread;
