--- conflicted
+++ resolved
@@ -205,9 +205,6 @@
     virtual const char *data() const = 0;
     virtual size_t size() const = 0;
     void rewind();
-<<<<<<< HEAD
- protected:
-=======
     bool writeInt32(int32 i);
     bool writeInt64(int64 i);
     bool writeChunkID(const Vst::ChunkID id);
@@ -221,7 +218,6 @@
     bool doWrite(const T& t);
     template<typename T>
     bool doRead(T& t);
->>>>>>> 0a6abc56
     int64_t cursor_ = 0;
 };
 
@@ -250,8 +246,4 @@
     std::string buffer_;
 };
 
-<<<<<<< HEAD
-
-=======
->>>>>>> 0a6abc56
 } // vst