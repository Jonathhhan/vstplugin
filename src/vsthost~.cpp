#include "VSTPluginInterface.h"

#include "m_pd.h"

#include <memory>
#include <cstdio>
#include <cstring>
#include <atomic>
#include <thread>
#include <future>
#include <iostream>
#include <vector>

#undef pd_class
#define pd_class(x) (*(t_pd *)(x))
#define classname(x) (class_getname(pd_class(x)))

// vsthost~ object
static t_class *vsthost_class;

struct t_vsteditor;

struct t_vsthost {
	t_object x_obj;
	t_sample x_f;
    t_outlet *x_messout;
        // VST plugin
    IVSTPlugin* x_plugin;
    int x_bypass;
    int x_blocksize;
    int x_sr;
    int x_dp; // use double precision
        // editor
    t_vsteditor *x_editor;
        // input signals from Pd
    int x_nin;
    t_float **x_invec;
        // contiguous input buffer
    int x_inbufsize;
    char *x_inbuf;
        // array of pointers into the input buffer
    int x_ninbuf;
    void **x_inbufvec;
        // output signals from Pd
    int x_nout;
    t_float **x_outvec;
        // contiguous output buffer
    int x_outbufsize;
    char *x_outbuf;
        // array of pointers into the output buffer
    int x_noutbuf;
    void **x_outbufvec;
        // helper methods
    bool check();
    void update_buffer();
};


// VST parameter responder (for Pd GUI)
static t_class *vstparam_class;

class t_vstparam {
 public:
    t_vstparam(t_vsthost *x, int index)
        : p_owner(x), p_index(index){
        p_pd = vstparam_class;
        char buf[64];
        snprintf(buf, sizeof(buf), "%p-hsl-%d", x, index);
        p_name = gensym(buf);
        pd_bind(&p_pd, p_name);
            // post("parameter nr. %d: %s", index, x->p_name->s_name);
        snprintf(buf, sizeof(buf), "%p-cnv-%d", x, index);
        p_display = gensym(buf);
    }
    ~t_vstparam(){
        pd_unbind(&p_pd, p_name);
    }
        // this will set the slider and implicitly call vstparam_set
    void set(t_floatarg f){
        pd_vmess(p_name->s_thing, gensym("set"), (char *)"f", f);
    }

    t_pd p_pd;
    t_vsthost *p_owner;
    t_symbol *p_name;
    t_symbol *p_display;
    int p_index;
};

static void vsthost_param_set(t_vsthost *x, t_floatarg index, t_floatarg value);

static void vstparam_float(t_vstparam *x, t_floatarg f){
    vsthost_param_set(x->p_owner, x->p_index, f);
}

static void vstparam_set(t_vstparam *x, t_floatarg f){
        // this method updates the display next to the label
    IVSTPlugin *plugin = x->p_owner->x_plugin;
    int index = x->p_index;
    char buf[64];
    snprintf(buf, sizeof(buf), "%s %s", plugin->getParameterDisplay(index).c_str(),
        plugin->getParameterLabel(index).c_str());
    pd_vmess(x->p_display->s_thing, gensym("label"), (char *)"s", gensym(buf));
}

static void vstparam_setup(){
    vstparam_class = class_new(gensym("__vstparam"), 0, 0, sizeof(t_vstparam), 0, A_NULL);
    class_addfloat(vstparam_class, (t_method)vstparam_float);
    class_addmethod(vstparam_class, (t_method)vstparam_set, gensym("set"), A_DEFFLOAT, 0);
}

// VST editor
class t_vsteditor {
 public:
    t_vsteditor(bool generic);
        // try to open the plugin in a new thread and start the message loop (if needed)
    std::future<IVSTPlugin*> open_via_thread(const char* path);
        // terminate the message loop and wait for the thread to finish
    void close_thread();
        // setup the generic Pd editor
    void setup(t_vsthost *x);
        // update the parameter displays
    void update(t_vsthost *x);
    void set_param(int index, float value);
    void vis(bool v);
    IVSTWindow *window(){
        return e_window.get();
    }
    bool generic() const {
        return e_generic;
    }
    t_canvas *canvas(){
        return e_canvas;
    }
 private:
    void send_mess(t_symbol *sel, int argc = 0, t_atom *argv = 0){
        pd_typedmess((t_pd *)e_canvas, sel, argc, argv);
    }
    template<typename... T>
    void send_vmess(t_symbol *sel, const char *fmt, T... args){
        pd_vmess((t_pd *)e_canvas, sel, (char *)fmt, args...);
    }
    void thread_function(std::promise<IVSTPlugin *> promise, const char *path);
        // data
    std::thread e_thread;
    std::unique_ptr<IVSTWindow> e_window;
    bool e_generic = false;
    t_canvas *e_canvas = nullptr;
    std::vector<t_vstparam> e_params;
};

t_vsteditor::t_vsteditor(bool generic)
    : e_generic(generic){
    glob_setfilename(0, gensym("VST Plugin Editor"), canvas_getcurrentdir());
    pd_vmess(&pd_canvasmaker, gensym("canvas"), (char *)"siiiii", 0, 0, 100, 100, 10);
    e_canvas = (t_canvas *)s__X.s_thing;
    send_vmess(gensym("pop"), "i", 0);
    glob_setfilename(0, &s_, &s_);
}

void t_vsteditor::thread_function(std::promise<IVSTPlugin *> promise, const char *path){
    std::cout << "enter thread" << std::endl;
    IVSTPlugin *plugin = loadVSTPlugin(path);
    if (!plugin){
        promise.set_value(nullptr);
        std::cout << "exit thread" << std::endl;
        return;
    }
    if (plugin->hasEditor() && !generic()){
        e_window = std::unique_ptr<IVSTWindow>(VSTWindowFactory::create());
    }
    promise.set_value(plugin);
    if (e_window){
        e_window->setTitle(plugin->getPluginName());
        plugin->openEditor(e_window->getHandle());
        int left, top, right, bottom;
        plugin->getEditorRect(left, top, right, bottom);
        e_window->setGeometry(left, top, right, bottom);

        std::cout << "enter message loop" << std::endl;
        x->x_editor->e_window->run();
        std::cout << "exit message loop" << std::endl;

        plugin->closeEditor();
    }
    std::cout << "exit thread" << std::endl;
}


<<<<<<< HEAD
std::future<IVSTPlugin *> t_vsteditor::open_via_thread(const char *path){
    std::promise<IVSTPlugin *> promise;
    auto future = promise.get_future();
    e_thread = std::thread(&t_vsteditor::thread_function, this, std::move(promise), path);
    return future;
}

void t_vsteditor::close_thread(){
        // destroying the window will terminate the message loop
    e_window = nullptr;
        // now join the thread (will call plugin->closeEditor())
    if (e_thread.joinable()){
        e_thread.join();
=======
        std::promise<IVSTPlugin *>promise;
        auto future = promise.get_future();
        x->x_editor->e_thread = std::thread(vstthread_function, std::move(promise), path, x);
        auto plugin = future.get();

        if (plugin){
            std::cout << "got plugin" << std::endl;
            post("loaded VST plugin '%s'", plugin->getPluginName().c_str());
            plugin->setBlockSize(x->x_blocksize);
            plugin->setSampleRate(x->x_sr);
            // plugin->resume();
            x->x_plugin = plugin;
            vsthost_update_buffer(x);
            vsthost_make_editor(x);
            std::cout << "done open" << std::endl;
        } else {
            pd_error(x, "%s: couldn't open \"%s\" - not a VST plugin!", classname(x), path);
        }
            // no window -> no message loop
        if (!x->x_editor->e_window){
            x->x_editor->e_thread.join();
        }
    } else {
        pd_error(x, "%s: couldn't open \"%s\" - no such file!", classname(x), s->s_name);
    }
}

static void vsthost_info(t_vsthost *x){
    if (!vsthost_check(x)) return;
    post("name: %s", x->x_plugin->getPluginName().c_str());
    post("version: %d", x->x_plugin->getPluginVersion());
    post("input channels: %d", x->x_plugin->getNumInputs());
    post("output channels: %d", x->x_plugin->getNumOutputs());
    post("single precision: %s", x->x_plugin->hasSinglePrecision() ? "yes" : "no");
    post("double precision: %s", x->x_plugin->hasDoublePrecision() ? "yes" : "no");
    post("editor: %s", x->x_plugin->hasEditor() ? "yes" : "no");
    post("number of parameters: %d", x->x_plugin->getNumParameters());
    post("number of programs: %d", x->x_plugin->getNumPrograms());
    post("");
}

// bypass
static void vsthost_bypass(t_vsthost *x, t_floatarg f){
    x->x_bypass = (f != 0);
}

// editor
static void editor_mess(t_vsteditor *x, t_symbol *sel, int argc = 0, t_atom *argv = 0){
    pd_typedmess((t_pd *)x->e_canvas, sel, argc, argv);
}

template<typename... T>
static void editor_vmess(t_vsteditor *x, t_symbol *sel, const char *fmt, T... args){
    pd_vmess((t_pd *)x->e_canvas, sel, (char *)fmt, args...);
}

static void vsthost_update_editor(t_vsthost *x){
    if (!x->x_editor->e_window){
        int n = x->x_plugin->getNumParameters();
        t_vstparam *params = x->x_editor->e_param_vec;
        for (int i = 0; i < n; ++i){
            vstparam_set(&params[i], x->x_plugin->getParameter(i));
        }
>>>>>>> 0e8e80cf
    }
}

void t_vsteditor::setup(t_vsthost *x){
    if (!x->check()) return;

    int nparams = x->x_plugin->getNumParameters();
    e_params.clear();
    e_params.reserve(nparams);
    for (int i = 0; i < nparams; ++i){
        e_params.emplace_back(x, i);
    }
    send_vmess(gensym("rename"), (char *)"s", gensym(x->x_plugin->getPluginName().c_str()));
    send_mess(gensym("clear"));
        // slider
    t_atom slider[21];
    SETFLOAT(slider, 20);
    SETFLOAT(slider+1, 20);
    SETSYMBOL(slider+2, gensym("hsl"));
    SETFLOAT(slider+3, 128);
    SETFLOAT(slider+4, 15);
    SETFLOAT(slider+5, 0);
    SETFLOAT(slider+6, 1);
    SETFLOAT(slider+7, 0);
    SETFLOAT(slider+8, 0);
    SETSYMBOL(slider+9, gensym("empty"));
    SETSYMBOL(slider+10, gensym("empty"));
    SETSYMBOL(slider+11, gensym("dummy"));
    SETFLOAT(slider+12, -2);
    SETFLOAT(slider+13, -8);
    SETFLOAT(slider+14, 0);
    SETFLOAT(slider+15, 10);
    SETFLOAT(slider+16, -262144);
    SETFLOAT(slider+17, -1);
    SETFLOAT(slider+18, -1);
    SETFLOAT(slider+19, -0);
    SETFLOAT(slider+20, 1);
        // label
    t_atom label[16];
    SETFLOAT(label, 30 + 128);
    SETFLOAT(label+1, 10);
    SETSYMBOL(label+2, gensym("cnv"));
    SETFLOAT(label+3, 1);
    SETFLOAT(label+4, 1);
    SETFLOAT(label+5, 1);
    SETSYMBOL(label+6, gensym("empty"));
    SETSYMBOL(label+7, gensym("empty"));
    SETSYMBOL(label+8, gensym("empty"));
    SETFLOAT(label+9, 0);
    SETFLOAT(label+10, 8);
    SETFLOAT(label+11, 0);
    SETFLOAT(label+12, 10);
    SETFLOAT(label+13, -262144);
    SETFLOAT(label+14, -66577);
    SETFLOAT(label+15, 0);

    for (int i = 0; i < nparams; ++i){
            // create slider
        SETFLOAT(slider+1, 20 + i*35);
        SETSYMBOL(slider+9, e_params[i].p_name);
        SETSYMBOL(slider+10, e_params[i].p_name);
        char buf[64];
        snprintf(buf, sizeof(buf), "%d: %s", i, x->x_plugin->getParameterName(i).c_str());
        SETSYMBOL(slider+11, gensym(buf));
        send_mess(gensym("obj"), 21, slider);
            // create number box
        SETFLOAT(label+1, 20 + i*35);
        SETSYMBOL(label+6, e_params[i].p_display);
        SETSYMBOL(label+7, e_params[i].p_display);
        send_mess(gensym("obj"), 16, label);
    }
    float width = 280;
    float height = nparams * 35 + 60;
    if (height > 800) height = 800;
    send_vmess(gensym("setbounds"), "ffff", 0.f, 0.f, width, height);
    send_vmess(gensym("vis"), "i", 0);

    update(x);
}

void t_vsteditor::update(t_vsthost *x){
    if (!x->check()) return;

    if (!x->x_plugin->hasEditor() || e_generic){
        int n = x->x_plugin->getNumParameters();
        for (int i = 0; i < n; ++i){
            set_param(i, x->x_plugin->getParameter(i));
        }
    }
}

void t_vsteditor::set_param(int index, float value){
    if (index >= 0 && index < (int)e_params.size()){
        e_params[index].set(value);
    }
}

void t_vsteditor::vis(bool v){
    if (e_window){
        if (v){
            e_window->bringToTop();
        } else {
            e_window->hide();
        }
    } else {
        send_vmess(gensym("vis"), "i", (int)v);
    }
}

/**** public interface ****/

// close
static void vsthost_close(t_vsthost *x){
    if (x->x_plugin){
        x->x_editor->vis(0);
            // first close the thread
        x->x_editor->close_thread();
            // then free the plugin
        std::cout << "try to close VST plugin" << std::endl;
        freeVSTPlugin(x->x_plugin);
        x->x_plugin = nullptr;
        std::cout << "VST plugin closed" << std::endl;
    }
}

// open
static void vsthost_open(t_vsthost *x, t_symbol *s){
    vsthost_close(x);
    char dirresult[MAXPDSTRING];
    char *name;
    std::string vstpath = makeVSTPluginFilePath(s->s_name);
    int fd = canvas_open(x->x_editor->canvas(), vstpath.c_str(), "", dirresult, &name, MAXPDSTRING, 1);
    if (fd >= 0){
        sys_close(fd);

        char path[MAXPDSTRING];
        snprintf(path, MAXPDSTRING, "%s/%s", dirresult, name);
        sys_bashfilename(path, path);
            // load VST plugin via thread
        IVSTPlugin *plugin = x->x_editor->open_via_thread(path).get();
        if (plugin){
            std::cout << "got plugin" << std::endl;
            post("loaded VST plugin '%s'", plugin->getPluginName().c_str());
                // plugin->setBlockSize(x->x_blocksize);
                // plugin->setSampleRate(x->x_sr);
                // plugin->resume();
            x->x_plugin = plugin;
            x->update_buffer();
            x->x_editor->setup(x);
            std::cout << "done open" << std::endl;
        } else {
            pd_error(x, "%s: couldn't open \"%s\" - not a VST plugin!", classname(x), path);
        }
            // no window -> no message loop
        if (!x->x_editor->window()){
            x->x_editor->close_thread();
        }
    } else {
        pd_error(x, "%s: couldn't open \"%s\" - no such file!", classname(x), s->s_name);
    }
}

static void vsthost_info(t_vsthost *x){
    if (!x->check()) return;
    post("name: %s", x->x_plugin->getPluginName().c_str());
    post("version: %d", x->x_plugin->getPluginVersion());
    post("input channels: %d", x->x_plugin->getNumInputs());
    post("output channels: %d", x->x_plugin->getNumOutputs());
    post("single precision: %s", x->x_plugin->hasSinglePrecision() ? "yes" : "no");
    post("double precision: %s", x->x_plugin->hasDoublePrecision() ? "yes" : "no");
    post("editor: %s", x->x_plugin->hasEditor() ? "yes" : "no");
    post("number of parameters: %d", x->x_plugin->getNumParameters());
    post("number of programs: %d", x->x_plugin->getNumPrograms());
    post("");
}

static void vsthost_bypass(t_vsthost *x, t_floatarg f){
    x->x_bypass = (f != 0);
}

static void vsthost_vis(t_vsthost *x, t_floatarg f){
    if (!x->check()) return;
    x->x_editor->vis(f);
}

static void vsthost_click(t_vsthost *x){
    vsthost_vis(x, 1);
}

static void vsthost_precision(t_vsthost *x, t_floatarg f){
    if (!x->check()) return;
    x->x_dp = (f != 0);
}

// parameters
static void vsthost_param_set(t_vsthost *x, t_floatarg _index, t_floatarg value){
    if (!x->check()) return;
    int index = _index;
    if (index >= 0 && index < x->x_plugin->getNumParameters()){
        value = std::max(0.f, std::min(1.f, value));
        x->x_plugin->setParameter(index, value);
<<<<<<< HEAD
        if (!x->x_plugin->hasEditor() || x->x_editor->generic()){
            x->x_editor->set_param(index, value);
=======
        if (!x->x_editor->e_window){
            vstparam_set(&x->x_editor->e_param_vec[index], value);
>>>>>>> 0e8e80cf
        }
	} else {
        pd_error(x, "%s: parameter index %d out of range!", classname(x), index);
	}
}

static void vsthost_param_get(t_vsthost *x, t_floatarg _index){
    if (!x->check()) return;
    int index = _index;
    if (index >= 0 && index < x->x_plugin->getNumParameters()){
		t_atom msg[2];
		SETFLOAT(&msg[0], index);
        SETFLOAT(&msg[1], x->x_plugin->getParameter(index));
		outlet_anything(x->x_messout, gensym("param_value"), 2, msg);
	} else {
        pd_error(x, "%s: parameter index %d out of range!", classname(x), index);
	}
}

static void vsthost_param_name(t_vsthost *x, t_floatarg _index){
    if (!x->check()) return;
    int index = _index;
    if (index >= 0 && index < x->x_plugin->getNumParameters()){
		t_atom msg[2];
		SETFLOAT(&msg[0], index);
        SETSYMBOL(&msg[1], gensym(x->x_plugin->getParameterName(index).c_str()));
		outlet_anything(x->x_messout, gensym("param_name"), 2, msg);
	} else {
        pd_error(x, "%s: parameter index %d out of range!", classname(x), index);
	}
}

static void vsthost_param_label(t_vsthost *x, t_floatarg _index){
    if (!x->check()) return;
    int index = _index;
    if (index >= 0 && index < x->x_plugin->getNumParameters()){
        t_atom msg[2];
        SETFLOAT(&msg[0], index);
        SETSYMBOL(&msg[1], gensym(x->x_plugin->getParameterLabel(index).c_str()));
        outlet_anything(x->x_messout, gensym("param_label"), 2, msg);
    } else {
        pd_error(x, "%s: parameter index %d out of range!", classname(x), index);
    }
}

static void vsthost_param_display(t_vsthost *x, t_floatarg _index){
    if (!x->check()) return;
    int index = _index;
    if (index >= 0 && index < x->x_plugin->getNumParameters()){
        t_atom msg[2];
        SETFLOAT(&msg[0], index);
        SETSYMBOL(&msg[1], gensym(x->x_plugin->getParameterDisplay(index).c_str()));
        outlet_anything(x->x_messout, gensym("param_display"), 2, msg);
    } else {
        pd_error(x, "%s: parameter index %d out of range!", classname(x), index);
    }
}

static void vsthost_param_count(t_vsthost *x){
    if (!x->check()) return;
	t_atom msg;
    SETFLOAT(&msg, x->x_plugin->getNumParameters());
	outlet_anything(x->x_messout, gensym("param_count"), 1, &msg);
}

static void vsthost_param_list(t_vsthost *x){
    if (!x->check()) return;
    int n = x->x_plugin->getNumParameters();
	for (int i = 0; i < n; ++i){
        vsthost_param_name(x, i);
	}
}

static void vsthost_param_dump(t_vsthost *x){
    if (!x->check()) return;
    int n = x->x_plugin->getNumParameters();
    for (int i = 0; i < n; ++i){
        vsthost_param_get(x, i);
    }
}

// programs
static void vsthost_program_set(t_vsthost *x, t_floatarg _index){
    if (!x->check()) return;
    int index = _index;
    if (index >= 0 && index < x->x_plugin->getNumPrograms()){
        x->x_plugin->setProgram(index);
        x->x_editor->update(x);
	} else {
        pd_error(x, "%s: program number %d out of range!", classname(x), index);
	}
}

static void vsthost_program_get(t_vsthost *x){
    if (!x->check()) return;
	t_atom msg;
    SETFLOAT(&msg, x->x_plugin->getProgram());
    outlet_anything(x->x_messout, gensym("program"), 1, &msg);
}

static void vsthost_program_setname(t_vsthost *x, t_symbol* name){
    if (!x->check()) return;
    x->x_plugin->setProgramName(name->s_name);
}

static void vsthost_program_name(t_vsthost *x, t_symbol *s, int argc, t_atom *argv){
    if (!x->check()) return;
    t_atom msg[2];
    if (argc){
        int index = atom_getfloat(argv);
        SETFLOAT(&msg[0], index);
        SETSYMBOL(&msg[1], gensym(x->x_plugin->getProgramNameIndexed(index).c_str()));
    } else {
        SETFLOAT(&msg[0], x->x_plugin->getProgram());
        SETSYMBOL(&msg[1], gensym(x->x_plugin->getProgramName().c_str()));
    }
    outlet_anything(x->x_messout, gensym("program_name"), 2, msg);
}

static void vsthost_program_count(t_vsthost *x){
    if (!x->check()) return;
	t_atom msg;
    SETFLOAT(&msg, x->x_plugin->getNumPrograms());
	outlet_anything(x->x_messout, gensym("program_count"), 1, &msg);
}

static void vsthost_program_list(t_vsthost *x){
    int n = x->x_plugin->getNumPrograms();
    t_atom msg[2];
    for (int i = 0; i < n; ++i){
        SETFLOAT(&msg[0], i);
        SETSYMBOL(&msg[1], gensym(x->x_plugin->getProgramNameIndexed(i).c_str()));
        outlet_anything(x->x_messout, gensym("program_name"), 2, msg);
    }
}

// plugin version
static void vsthost_version(t_vsthost *x){
    if (!x->check()) return;
    int version = x->x_plugin->getPluginVersion();
	t_atom msg;
	SETFLOAT(&msg, version);
	outlet_anything(x->x_messout, gensym("version"), 1, &msg);
}


/**** private ****/

// helper methods
bool t_vsthost::check(){
    if (x_plugin){
        return true;
    } else {
        pd_error(this, "%s: no plugin loaded!", classname(this));
        return false;
    }
}

void t_vsthost::update_buffer(){
        // the input/output buffers must be large enough to fit both
        // the number of Pd inlets/outlets and plugin inputs/outputs.
        // this routine is called in the "dsp" method and when a plugin is loaded.
    int blocksize = x_blocksize;
    int nin = x_nin;
    int nout = x_nout;
    int pin = 0;
    int pout = 0;
    if (x_plugin){
        pin = x_plugin->getNumInputs();
        pout = x_plugin->getNumOutputs();
    }
    int ninbuf = std::max(pin, nin);
    int noutbuf = std::max(pout, nout);
    int inbufsize = ninbuf * sizeof(double) * blocksize;
    int outbufsize = noutbuf * sizeof(double) * blocksize;
    x_inbuf = (char*)resizebytes(x_inbuf, x_inbufsize, inbufsize);
    x_outbuf = (char*)resizebytes(x_outbuf, x_outbufsize, outbufsize);
    x_inbufsize = inbufsize;
    x_outbufsize = outbufsize;
    x_inbufvec = (void**)resizebytes(x_inbufvec, x_ninbuf * sizeof(void *), ninbuf * sizeof(void *));
    x_outbufvec = (void**)resizebytes(x_outbufvec, x_noutbuf * sizeof(void *), noutbuf * sizeof(void *));
    x_ninbuf = ninbuf;
    x_noutbuf = noutbuf;
}

// constructor
// usage: vsthost~ [flags...] [file] inlets (default=2) outlets (default=2)
static void *vsthost_new(t_symbol *s, int argc, t_atom *argv){
    t_vsthost *x = (t_vsthost *)pd_new(vsthost_class);

    int generic = 0; // use generic Pd editor
    int dp = (PD_FLOATSIZE == 64); // default precision
    t_symbol *file = nullptr; // plugin to load (optional)

    while (argc && argv->a_type == A_SYMBOL){
        const char *flag = atom_getsymbol(argv)->s_name;
        if (*flag == '-'){
            switch (flag[1]){
            case 'g':
                generic = 1;
                break;
            case 'd':
                dp = 1;
                break;
            case 's':
                dp = 0;
                break;
            default:
                break;
            }
            argc--; argv++;
        } else {
            file = argv->a_w.w_symbol;
            argc--; argv++;
            break;
        }
    }
    int in = atom_getfloatarg(0, argc, argv); // signal inlets
    int out = atom_getfloatarg(1, argc, argv); // signal outlets
    if (in < 1) in = 2;
    if (out < 1) out = 2;

        // VST plugin
    x->x_plugin = nullptr;
    x->x_bypass = 0;
    x->x_blocksize = 64;
    x->x_sr = 44100;
    x->x_dp = dp;

        // inputs (skip first):
    for (int i = 1; i < in; ++i){
		inlet_new(&x->x_obj, &x->x_obj.ob_pd, &s_signal, &s_signal);
	}
    x->x_nin = in;
    x->x_invec = (t_float**)getbytes(sizeof(t_float*) * in);
        // outlets:
	for (int i = 0; i < out; ++i){
		outlet_new(&x->x_obj, &s_signal);
	}
    x->x_nout = out;
    x->x_outvec = (t_float**)getbytes(sizeof(t_float*) * out);

        // editor
    x->x_editor = new t_vsteditor(generic);

        // buffers
    x->x_inbufsize = 0;
    x->x_inbuf = nullptr;
    x->x_ninbuf = 0;
    x->x_inbufvec = nullptr;
    x->x_outbufsize = 0;
    x->x_outbuf = nullptr;
    x->x_noutbuf = 0;
    x->x_outbufvec = nullptr;

    x->x_f = 0;
    x->x_messout = outlet_new(&x->x_obj, 0);

    if (file){
        vsthost_open(x, file);
    }
    return (x);
}

// destructor
static void vsthost_free(t_vsthost *x){
    vsthost_close(x);
        // buffers
    freebytes(x->x_invec, x->x_nin * sizeof(t_float*));
    freebytes(x->x_outvec, x->x_nout * sizeof(t_float*));
    freebytes(x->x_inbuf, x->x_inbufsize);
    freebytes(x->x_outbuf, x->x_outbufsize);
    freebytes(x->x_inbufvec, x->x_ninbuf * sizeof(void*));
    freebytes(x->x_outbufvec, x->x_noutbuf * sizeof(void*));
        // editor
    delete x->x_editor;
}

// perform routine
static t_int *vsthost_perform(t_int *w){
    t_vsthost *x = (t_vsthost *)(w[1]);
    int n = (int)(w[2]);
    auto plugin = x->x_plugin;
    int nin = x->x_nin;
    t_float ** invec = x->x_invec;
    int nout = x->x_nout;
    t_float ** outvec = x->x_outvec;
    int ninbuf = x->x_ninbuf;
    void ** inbufvec = x->x_inbufvec;
    int noutbuf = x->x_noutbuf;
    void ** outbufvec = x->x_outbufvec;
    int out_offset = 0;

    if (plugin && !x->x_bypass){  // process audio
        int pin = plugin->getNumInputs();
        int pout = plugin->getNumOutputs();
        out_offset = pout;
            // process in double precision
        if (x->x_dp && plugin->hasDoublePrecision()){
                // prepare input buffer
            for (int i = 0; i < ninbuf; ++i){
                double *buf = (double *)x->x_inbuf + i * n;
                inbufvec[i] = buf;
                if (i < nin){  // copy from Pd input
                    t_float *in = invec[i];
                    for (int j = 0; j < n; ++j){
                        buf[j] = in[j];
                    }
                } else {  // zero
                    for (int j = 0; j < n; ++j){
                        buf[j] = 0;
                    }
                }
            }
                // set output buffer pointers
            for (int i = 0; i < pout; ++i){
                outbufvec[i] = ((double *)x->x_outbuf + i * n);
            }
                // process
            plugin->processDouble((double **)inbufvec, (double **)outbufvec, n);
                // read from output buffer
            for (int i = 0; i < nout && i < pout; ++i){
                t_float *out = outvec[i];
                double *buf = (double *)outbufvec[i];
                for (int j = 0; j < n; ++j){
                    out[j] = buf[j];
                }
            }
        } else {  // single precision
                // prepare input buffer
            for (int i = 0; i < ninbuf; ++i){
                float *buf = (float *)x->x_inbuf + i * n;
                inbufvec[i] = buf;
                if (i < nin){  // copy from Pd input
                    t_float *in = invec[i];
                    for (int j = 0; j < n; ++j){
                        buf[j] = in[j];
                    }
                } else {  // zero
                    for (int j = 0; j < n; ++j){
                        buf[j] = 0;
                    }
                }
            }
                // set output buffer pointers
            for (int i = 0; i < pout; ++i){
                outbufvec[i] = ((float *)x->x_outbuf + i * n);
            }
                // process
            plugin->process((float **)inbufvec, (float **)outbufvec, n);
                // read from output buffer
            for (int i = 0; i < nout && i < pout; ++i){
                t_float *out = outvec[i];
                float *buf = (float *)outbufvec[i];
                for (int j = 0; j < n; ++j){
                    out[j] = buf[j];
                }
            }
        }
    } else {  // just pass it through
        t_float *buf = (t_float *)x->x_inbuf;
        t_float *bufptr;
        out_offset = nin;
            // copy input
        bufptr = buf;
        for (int i = 0; i < nin && i < nout; ++i){
            t_float *in = invec[i];
            for (int j = 0; j < n; ++j){
                *bufptr++ = in[j];
            }
        }
            // write output
        bufptr = buf;
        for (int i = 0; i < nin && i < nout; ++i){
            t_float *out = outvec[i];
            for (int j = 0; j < n; ++j){
                out[j] = *bufptr++;
            }
        }
    }
        // zero remaining outlets
    for (int i = out_offset; i < nout; ++i){
        auto vec = x->x_outvec[i];
        for (int j = 0; j < n; ++j){
            vec[j] = 0;
        }
    }

    return (w+3);
}

// dsp callback
static void vsthost_dsp(t_vsthost *x, t_signal **sp){
    int blocksize = sp[0]->s_n;
    t_float sr = sp[0]->s_sr;
    dsp_add(vsthost_perform, 2, x, blocksize);
    x->x_blocksize = blocksize;
    x->x_sr = sr;
    if (x->x_plugin){
        x->x_plugin->setBlockSize(blocksize);
        x->x_plugin->setSampleRate(sr);
    }
    int nin = x->x_nin;
    int nout = x->x_nout;
    for (int i = 0; i < nin; ++i){
        x->x_invec[i] = sp[i]->s_vec;
    }
    for (int i = 0; i < nout; ++i){
        x->x_outvec[i] = sp[nin + i]->s_vec;
    }
    x->update_buffer();
}

// setup function
extern "C" {

void vsthost_tilde_setup(void)
{
    vsthost_class = class_new(gensym("vsthost~"), (t_newmethod)vsthost_new, (t_method)vsthost_free,
        sizeof(t_vsthost), 0, A_GIMME, A_NULL);
    CLASS_MAINSIGNALIN(vsthost_class, t_vsthost, x_f);
    class_addmethod(vsthost_class, (t_method)vsthost_dsp, gensym("dsp"), A_CANT, A_NULL);
        // plugin
    class_addmethod(vsthost_class, (t_method)vsthost_open, gensym("open"), A_SYMBOL, A_NULL);
    class_addmethod(vsthost_class, (t_method)vsthost_close, gensym("close"), A_NULL);
    class_addmethod(vsthost_class, (t_method)vsthost_bypass, gensym("bypass"), A_FLOAT, A_NULL);
    class_addmethod(vsthost_class, (t_method)vsthost_vis, gensym("vis"), A_FLOAT, A_NULL);
    class_addmethod(vsthost_class, (t_method)vsthost_click, gensym("click"), A_NULL);
    class_addmethod(vsthost_class, (t_method)vsthost_precision, gensym("precision"), A_FLOAT, A_NULL);
    class_addmethod(vsthost_class, (t_method)vsthost_version, gensym("version"), A_NULL);
    class_addmethod(vsthost_class, (t_method)vsthost_info, gensym("info"), A_NULL);
        // parameters
    class_addmethod(vsthost_class, (t_method)vsthost_param_set, gensym("param_set"), A_FLOAT, A_FLOAT, A_NULL);
    class_addmethod(vsthost_class, (t_method)vsthost_param_get, gensym("param_get"), A_FLOAT, A_NULL);
    class_addmethod(vsthost_class, (t_method)vsthost_param_name, gensym("param_name"), A_FLOAT, A_NULL);
    class_addmethod(vsthost_class, (t_method)vsthost_param_label, gensym("param_label"), A_FLOAT, A_NULL);
    class_addmethod(vsthost_class, (t_method)vsthost_param_display, gensym("param_display"), A_FLOAT, A_NULL);
    class_addmethod(vsthost_class, (t_method)vsthost_param_count, gensym("param_count"), A_NULL);
    class_addmethod(vsthost_class, (t_method)vsthost_param_list, gensym("param_list"), A_NULL);
    class_addmethod(vsthost_class, (t_method)vsthost_param_dump, gensym("param_dump"), A_NULL);
        // programs
    class_addmethod(vsthost_class, (t_method)vsthost_program_set, gensym("program_set"), A_FLOAT, A_NULL);
    class_addmethod(vsthost_class, (t_method)vsthost_program_get, gensym("program_get"), A_NULL);
    class_addmethod(vsthost_class, (t_method)vsthost_program_setname, gensym("program_setname"), A_SYMBOL, A_NULL);
    class_addmethod(vsthost_class, (t_method)vsthost_program_name, gensym("program_name"), A_GIMME, A_NULL);
    class_addmethod(vsthost_class, (t_method)vsthost_program_count, gensym("program_count"), A_NULL);
    class_addmethod(vsthost_class, (t_method)vsthost_program_list, gensym("program_list"), A_NULL);

    vstparam_setup();

    VSTWindowFactory::initialize();
}

} // extern "C"<|MERGE_RESOLUTION|>--- conflicted
+++ resolved
@@ -114,7 +114,7 @@
  public:
     t_vsteditor(bool generic);
         // try to open the plugin in a new thread and start the message loop (if needed)
-    std::future<IVSTPlugin*> open_via_thread(const char* path);
+    IVSTPlugin* open_via_thread(const char* path);
         // terminate the message loop and wait for the thread to finish
     void close_thread();
         // setup the generic Pd editor
@@ -126,9 +126,6 @@
     IVSTWindow *window(){
         return e_window.get();
     }
-    bool generic() const {
-        return e_generic;
-    }
     t_canvas *canvas(){
         return e_canvas;
     }
@@ -166,7 +163,7 @@
         std::cout << "exit thread" << std::endl;
         return;
     }
-    if (plugin->hasEditor() && !generic()){
+    if (plugin->hasEditor() && !e_generic){
         e_window = std::unique_ptr<IVSTWindow>(VSTWindowFactory::create());
     }
     promise.set_value(plugin);
@@ -178,7 +175,7 @@
         e_window->setGeometry(left, top, right, bottom);
 
         std::cout << "enter message loop" << std::endl;
-        x->x_editor->e_window->run();
+        e_window->run();
         std::cout << "exit message loop" << std::endl;
 
         plugin->closeEditor();
@@ -187,12 +184,11 @@
 }
 
 
-<<<<<<< HEAD
-std::future<IVSTPlugin *> t_vsteditor::open_via_thread(const char *path){
+IVSTPlugin* t_vsteditor::open_via_thread(const char *path){
     std::promise<IVSTPlugin *> promise;
     auto future = promise.get_future();
     e_thread = std::thread(&t_vsteditor::thread_function, this, std::move(promise), path);
-    return future;
+    return future.get();
 }
 
 void t_vsteditor::close_thread(){
@@ -201,71 +197,6 @@
         // now join the thread (will call plugin->closeEditor())
     if (e_thread.joinable()){
         e_thread.join();
-=======
-        std::promise<IVSTPlugin *>promise;
-        auto future = promise.get_future();
-        x->x_editor->e_thread = std::thread(vstthread_function, std::move(promise), path, x);
-        auto plugin = future.get();
-
-        if (plugin){
-            std::cout << "got plugin" << std::endl;
-            post("loaded VST plugin '%s'", plugin->getPluginName().c_str());
-            plugin->setBlockSize(x->x_blocksize);
-            plugin->setSampleRate(x->x_sr);
-            // plugin->resume();
-            x->x_plugin = plugin;
-            vsthost_update_buffer(x);
-            vsthost_make_editor(x);
-            std::cout << "done open" << std::endl;
-        } else {
-            pd_error(x, "%s: couldn't open \"%s\" - not a VST plugin!", classname(x), path);
-        }
-            // no window -> no message loop
-        if (!x->x_editor->e_window){
-            x->x_editor->e_thread.join();
-        }
-    } else {
-        pd_error(x, "%s: couldn't open \"%s\" - no such file!", classname(x), s->s_name);
-    }
-}
-
-static void vsthost_info(t_vsthost *x){
-    if (!vsthost_check(x)) return;
-    post("name: %s", x->x_plugin->getPluginName().c_str());
-    post("version: %d", x->x_plugin->getPluginVersion());
-    post("input channels: %d", x->x_plugin->getNumInputs());
-    post("output channels: %d", x->x_plugin->getNumOutputs());
-    post("single precision: %s", x->x_plugin->hasSinglePrecision() ? "yes" : "no");
-    post("double precision: %s", x->x_plugin->hasDoublePrecision() ? "yes" : "no");
-    post("editor: %s", x->x_plugin->hasEditor() ? "yes" : "no");
-    post("number of parameters: %d", x->x_plugin->getNumParameters());
-    post("number of programs: %d", x->x_plugin->getNumPrograms());
-    post("");
-}
-
-// bypass
-static void vsthost_bypass(t_vsthost *x, t_floatarg f){
-    x->x_bypass = (f != 0);
-}
-
-// editor
-static void editor_mess(t_vsteditor *x, t_symbol *sel, int argc = 0, t_atom *argv = 0){
-    pd_typedmess((t_pd *)x->e_canvas, sel, argc, argv);
-}
-
-template<typename... T>
-static void editor_vmess(t_vsteditor *x, t_symbol *sel, const char *fmt, T... args){
-    pd_vmess((t_pd *)x->e_canvas, sel, (char *)fmt, args...);
-}
-
-static void vsthost_update_editor(t_vsthost *x){
-    if (!x->x_editor->e_window){
-        int n = x->x_plugin->getNumParameters();
-        t_vstparam *params = x->x_editor->e_param_vec;
-        for (int i = 0; i < n; ++i){
-            vstparam_set(&params[i], x->x_plugin->getParameter(i));
-        }
->>>>>>> 0e8e80cf
     }
 }
 
@@ -358,7 +289,7 @@
 }
 
 void t_vsteditor::set_param(int index, float value){
-    if (index >= 0 && index < (int)e_params.size()){
+    if (!e_window && index >= 0 && index < (int)e_params.size()){
         e_params[index].set(value);
     }
 }
@@ -404,13 +335,13 @@
         char path[MAXPDSTRING];
         snprintf(path, MAXPDSTRING, "%s/%s", dirresult, name);
         sys_bashfilename(path, path);
-            // load VST plugin via thread
-        IVSTPlugin *plugin = x->x_editor->open_via_thread(path).get();
+            // load VST plugin in new thread
+        IVSTPlugin *plugin = x->x_editor->open_via_thread(path);
         if (plugin){
             std::cout << "got plugin" << std::endl;
             post("loaded VST plugin '%s'", plugin->getPluginName().c_str());
-                // plugin->setBlockSize(x->x_blocksize);
-                // plugin->setSampleRate(x->x_sr);
+            plugin->setBlockSize(x->x_blocksize);
+            plugin->setSampleRate(x->x_sr);
                 // plugin->resume();
             x->x_plugin = plugin;
             x->update_buffer();
@@ -467,14 +398,7 @@
     if (index >= 0 && index < x->x_plugin->getNumParameters()){
         value = std::max(0.f, std::min(1.f, value));
         x->x_plugin->setParameter(index, value);
-<<<<<<< HEAD
-        if (!x->x_plugin->hasEditor() || x->x_editor->generic()){
-            x->x_editor->set_param(index, value);
-=======
-        if (!x->x_editor->e_window){
-            vstparam_set(&x->x_editor->e_param_vec[index], value);
->>>>>>> 0e8e80cf
-        }
+        x->x_editor->set_param(index, value);
 	} else {
         pd_error(x, "%s: parameter index %d out of range!", classname(x), index);
 	}
